--- conflicted
+++ resolved
@@ -19,13 +19,11 @@
 redis = "^4.6.0"
 docker = "^6.1.3"
 google-cloud-compute = "^1.13.0"
-<<<<<<< HEAD
 boto3 = "^1.28.27"
 botocore = "^1.31.27"
 boto3-stubs = { extras = ["ec2"], version = "^1.28.30" }
-=======
 githubkit = { git = "https://github.com/yanyongyu/githubkit", rev = "a4275ac3d3babd64061f3693353db740e6a8e892" }
->>>>>>> 0b4e7fa8
+
 
 [tool.poetry.group.docs]
 optional = true
