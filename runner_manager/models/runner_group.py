--- conflicted
+++ resolved
@@ -1,14 +1,7 @@
-<<<<<<< HEAD
+
 from datetime import datetime
 from typing import List, Optional, Self, Union
 from uuid import uuid4
-
-=======
-from typing import Any, List, Optional, Self, Union
-from uuid import uuid4
-
-import redis
->>>>>>> 05c8e797
 from githubkit import Response
 from githubkit.rest.models import AuthenticationToken
 from githubkit.rest.models import Runner as GitHubRunner
@@ -23,13 +16,10 @@
 from runner_manager.backend.docker import DockerBackend
 from runner_manager.backend.gcloud import GCPBackend
 from runner_manager.clients.github import GitHub
-<<<<<<< HEAD
 from runner_manager.dependencies import get_github, get_settings
 from runner_manager.logging import log
 from runner_manager.models.backend import InstanceConfig
-=======
 from runner_manager.clients.github import RunnerGroup as GitHubRunnerGroup
->>>>>>> 05c8e797
 from runner_manager.models.base import BaseModel
 from runner_manager.models.runner import Runner, RunnerLabel, RunnerStatus
 from runner_manager.models.settings import Settings
@@ -158,14 +148,10 @@
         """
         return self.backend.delete(runner)
 
-<<<<<<< HEAD
+
     @property
     def need_new_runner(self) -> bool:
         return len(self.get_runners()) < (self.min or 0)
-
-    # Try to see if this method is possible and does not cause any circular dependency issue
-    # def healthcheck(self, settings: Settings):
-=======
     def create_github_group(self, github: GitHub) -> GitHubRunnerGroup:
         """Create a GitHub runner group."""
         github_group: Response[
@@ -195,8 +181,6 @@
             github_group: GitHubRunnerGroup = self.create_github_group(github)
             self.id = github_group.id
         return super().save(pipeline=pipeline)
->>>>>>> 05c8e797
-
     @classmethod
     def find_from_webhook(cls, webhook: WorkflowJobEvent) -> "RunnerGroup":
         """Find the runner group from a webhook instance.
@@ -233,7 +217,7 @@
             group = None
         return group
 
-<<<<<<< HEAD
+
     def healthcheck(self, settings: Settings = get_settings()):
         """Healthcheck runner group."""
         runners = self.get_runners()
@@ -259,7 +243,6 @@
             token: AuthenticationToken = token_response.parsed_data
             runner: Runner = self.create_runner(token)
             log.info(f"Runner {runner.name} created")
-=======
     @classmethod
     def delete(
         cls,
@@ -291,7 +274,5 @@
         db = cls._get_db(pipeline)
 
         return cls._delete(db, cls.make_primary_key(pk))
->>>>>>> 05c8e797
-
 
 RunnerGroup.update_forward_refs()