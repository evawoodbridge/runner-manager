--- conflicted
+++ resolved
@@ -103,7 +103,6 @@
         Returns:
             Runner: Runner instance.
         """
-<<<<<<< HEAD
         count = len(self.get_runners())
         if count < (self.max or 0):
             runner: Runner = Runner(
@@ -120,7 +119,6 @@
             runner.save()
             return self.backend.create(runner)
         return None
-=======
         runner: Runner = Runner(
             name=self.generate_runner_name(),
             status=RunnerStatus.offline,
@@ -134,7 +132,7 @@
         )
         runner.save()
         return self.backend.create(runner)
->>>>>>> 5b899dd7
+
 
     def update_runner(self: Self, webhook: WorkflowJobInProgress) -> Runner:
         """Update a runner instance.
