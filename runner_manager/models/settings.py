from enum import Enum
from pathlib import Path
from typing import Any, Dict, Optional, Sequence

import yaml
from pydantic import AnyHttpUrl, BaseSettings, RedisDsn, SecretStr


class ConfigFile(BaseSettings):
    config_file: Optional[Path] = None


def yaml_config_settings_source(settings: BaseSettings) -> Dict[str, Any]:
    """
    A simple settings source that loads variables from a yaml file

    """

    config = ConfigFile()
    if config.config_file is not None:
        return yaml.full_load(config.config_file.read_text())
    return {}


class LogLevel(str, Enum):
    INFO = "INFO"
    WARNING = "WARNING"
    DEBUG = "DEBUG"
    ERROR = "ERROR"


class Settings(BaseSettings):
    name: Optional[str] = "runner-manager"
    redis_om_url: Optional[RedisDsn] = None
    github_base_url: Optional[AnyHttpUrl] = None
<<<<<<< HEAD
    api_key: Optional[SecretStr] = None
    allowed_hosts: Optional[Sequence[str]] = [
        "localhost",
        "testserver",
    ]
=======
    github_webhook_secret: Optional[SecretStr] = None
    log_level: LogLevel = LogLevel.INFO
>>>>>>> 260129b4

    class Config:
        smart_union = True
        env_file = ".env"
        env_file_encoding = "utf-8"

        @classmethod
        def customise_sources(
            cls,
            init_settings,
            env_settings,
            file_secret_settings,
        ):
            return (
                init_settings,
                yaml_config_settings_source,
                env_settings,
                file_secret_settings,
            )<|MERGE_RESOLUTION|>--- conflicted
+++ resolved
@@ -33,16 +33,13 @@
     name: Optional[str] = "runner-manager"
     redis_om_url: Optional[RedisDsn] = None
     github_base_url: Optional[AnyHttpUrl] = None
-<<<<<<< HEAD
     api_key: Optional[SecretStr] = None
     allowed_hosts: Optional[Sequence[str]] = [
         "localhost",
         "testserver",
     ]
-=======
     github_webhook_secret: Optional[SecretStr] = None
     log_level: LogLevel = LogLevel.INFO
->>>>>>> 260129b4
 
     class Config:
         smart_union = True
