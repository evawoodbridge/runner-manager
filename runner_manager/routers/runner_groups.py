from typing import Dict, List

from fastapi import APIRouter, Depends, HTTPException
from redis_om import NotFoundError
from rq import Queue
from rq.job import Job

from runner_manager import RunnerGroup, Settings
from runner_manager.clients.github import GitHub
from runner_manager.dependencies import get_github, get_queue, get_settings
from runner_manager.jobs.healthcheck import group as group_healthcheck
<<<<<<< HEAD
from runner_manager.jobs.reset import group as group_reset
=======
>>>>>>> dbe064d9
from runner_manager.models.api import JobResponse

router = APIRouter(prefix="/groups")


@router.get("/")
def list() -> List[RunnerGroup]:
    return RunnerGroup.find().all()


@router.get("/{name}")
def get(name: str) -> RunnerGroup:
    try:
        return RunnerGroup.find(RunnerGroup.name == name).first()
    except NotFoundError:
        raise HTTPException(status_code=404, detail=f"Runner group {name} not found.")


@router.delete("/{name}")
def delete(name: str, github: GitHub = Depends(get_github)) -> Dict[str, str]:
    try:
        group = RunnerGroup.find(RunnerGroup.name == name).first()
    except NotFoundError:
        raise HTTPException(status_code=404, detail=f"Runner group {name} not found.")
    group.delete(pk=group.pk, github=github)
    return {"message": f"Runner group {name} deleted."}


@router.post("/{name}/healthcheck")
def healthcheck(
    name: str,
    queue: Queue = Depends(get_queue),
    settings: Settings = Depends(get_settings),
) -> JobResponse:
    try:
        group = RunnerGroup.find(RunnerGroup.name == name).first()
    except NotFoundError:
        raise HTTPException(status_code=404, detail=f"Runner group {name} not found.")
<<<<<<< HEAD


@router.post("/{name}/reset")
def reset(
    name: str,
    queue: Queue = Depends(get_queue),
) -> JobResponse:
    try:
        group = RunnerGroup.find(RunnerGroup.name == name).first()
        job: Job = queue.enqueue(group_reset, group.pk)
        return JobResponse(id=job.id, status=job.get_status())
    except NotFoundError:
        raise HTTPException(status_code=404, detail=f"Runner group {name} not found.")

=======
>>>>>>> dbe064d9
    job: Job = queue.enqueue(
        group_healthcheck, group.pk, settings.time_to_live, settings.timeout_runner
    )
    return JobResponse(id=job.id, status=job.get_status())<|MERGE_RESOLUTION|>--- conflicted
+++ resolved
@@ -9,10 +9,7 @@
 from runner_manager.clients.github import GitHub
 from runner_manager.dependencies import get_github, get_queue, get_settings
 from runner_manager.jobs.healthcheck import group as group_healthcheck
-<<<<<<< HEAD
 from runner_manager.jobs.reset import group as group_reset
-=======
->>>>>>> dbe064d9
 from runner_manager.models.api import JobResponse
 
 router = APIRouter(prefix="/groups")
@@ -51,8 +48,6 @@
         group = RunnerGroup.find(RunnerGroup.name == name).first()
     except NotFoundError:
         raise HTTPException(status_code=404, detail=f"Runner group {name} not found.")
-<<<<<<< HEAD
-
 
 @router.post("/{name}/reset")
 def reset(
@@ -66,8 +61,6 @@
     except NotFoundError:
         raise HTTPException(status_code=404, detail=f"Runner group {name} not found.")
 
-=======
->>>>>>> dbe064d9
     job: Job = queue.enqueue(
         group_healthcheck, group.pk, settings.time_to_live, settings.timeout_runner
     )
