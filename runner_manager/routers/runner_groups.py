--- conflicted
+++ resolved
@@ -9,10 +9,7 @@
 from runner_manager.clients.github import GitHub
 from runner_manager.dependencies import get_github, get_queue, get_settings
 from runner_manager.jobs.healthcheck import group as group_healthcheck
-<<<<<<< HEAD
 from runner_manager.jobs.reset import group as group_reset
-=======
->>>>>>> ffe52bb9
 from runner_manager.models.api import JobResponse
 
 router = APIRouter(prefix="/groups")
@@ -50,7 +47,6 @@
 ) -> JobResponse:
     try:
         group = RunnerGroup.find(RunnerGroup.name == name).first()
-<<<<<<< HEAD
     except NotFoundError:
         raise HTTPException(status_code=404, detail=f"Runner group {name} not found.")
     else:
@@ -73,12 +69,3 @@
     else:
         job: Job = queue.enqueue(group_reset, group.pk)
         return JobResponse(id=job.id, status=job.get_status())
-=======
-    except NotFoundError:
-        raise HTTPException(status_code=404, detail=f"Runner group {name} not found.")
-    else:
-        job: Job = queue.enqueue(
-            group_healthcheck, group.pk, settings.time_to_live, settings.timeout_runner
-        )
-    return JobResponse(id=job.id, status=job.get_status())
->>>>>>> ffe52bb9
